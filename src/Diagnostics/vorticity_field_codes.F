--- conflicted
+++ resolved
@@ -7,15 +7,9 @@
     Integer, Parameter :: vort_theta  = vort_off+2  ! :tex: $\omega_\theta$
     Integer, Parameter :: vort_phi    = vort_off+3  ! :tex: $\omega_\phi$
 
-<<<<<<< HEAD
-    Integer, Parameter :: vortp_r     = vort_off+4  ! :tex: $\omega_r'$
-    Integer, Parameter :: vortp_theta = vort_off+5  ! :tex: $\omega_\theta'$
-    Integer, Parameter :: vortp_phi   = vort_off+6  ! :tex: $\omega_\phi'$
-=======
-    Integer, Parameter :: vortp_r     = vort_off+4  ! :tex: $\omega_r^\prime$    
+    Integer, Parameter :: vortp_r     = vort_off+4  ! :tex: $\omega_r^\prime$
     Integer, Parameter :: vortp_theta = vort_off+5  ! :tex: $\omega_\theta^\prime$
     Integer, Parameter :: vortp_phi   = vort_off+6  ! :tex: $\omega_\phi^\prime$
->>>>>>> 9508935b
 
     Integer, Parameter :: vortm_r     = vort_off+7  ! :tex: $\overline{\omega_r}$
     Integer, Parameter :: vortm_theta = vort_off+8  ! :tex: $\overline{\omega_\theta}$
@@ -30,15 +24,9 @@
     Integer, Parameter :: vort_theta_sq  = vort_off+15  ! :tex: $\omega_\theta^2$
     Integer, Parameter :: vort_phi_sq    = vort_off+16  ! :tex: $\omega_\phi^2$
 
-<<<<<<< HEAD
-    Integer, Parameter :: vortp_r_sq     = vort_off+17  ! :tex: $\omega_r'^2$
-    Integer, Parameter :: vortp_theta_sq = vort_off+18  ! :tex: $\omega_\theta'^2$
-    Integer, Parameter :: vortp_phi_sq   = vort_off+19  ! :tex: $\omega_\phi'^2$
-=======
-    Integer, Parameter :: vortp_r_sq     = vort_off+17  ! :tex: $\omega_r^\prime^2$    
+    Integer, Parameter :: vortp_r_sq     = vort_off+17  ! :tex: $\omega_r^\prime^2$ 
     Integer, Parameter :: vortp_theta_sq = vort_off+18  ! :tex: $\omega_\theta^\prime^2$
     Integer, Parameter :: vortp_phi_sq   = vort_off+19  ! :tex: $\omega_\phi^\prime^2$
->>>>>>> 9508935b
 
     Integer, Parameter :: vortm_r_sq     = vort_off+20  ! :tex: $\overline{\omega_r}^2$
     Integer, Parameter :: vortm_theta_sq = vort_off+21  ! :tex: $\overline{\omega_\theta}^2$
