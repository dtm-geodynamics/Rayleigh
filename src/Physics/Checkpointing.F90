--- conflicted
+++ resolved
@@ -507,7 +507,6 @@
         If (my_row_rank .eq. 0) Then
             !If (nr_read .gt. 0) Then    ! SMALL BUG HERE RELATED TO MPI_IO Logic... -- Revist this
 
-            
 
 
                 ! Column zero reads in the old checkpoint no matter what
@@ -532,20 +531,12 @@
 
                 my_in_disp = my_in_disp*nlm_total_old
                 full_in_disp = nlm_total_old*n_r_old
-<<<<<<< HEAD
-            
-=======
-
->>>>>>> 6bf32dc1
+
                 ! tnr is the number of radial points for this row x 2 (for complex values)
                 ! In addition to holding each of the 4 (or 6 in MHD) fields, the rowstrip
                 ! array will also hold the Adams-Bashforth arrays associated with each field
                 ! (hence the ADDITIONAL factor of 2 below).
-<<<<<<< HEAD
-                Allocate( rowstrip(1:nlm_total_old, 1:tnr*numfields*2))    
-=======
                 Allocate( rowstrip(1:nlm_total_old, 1:tnr*numfields*2))
->>>>>>> 6bf32dc1
                 rowstrip(:,:) = 0
 
                 If (read_hydro .eq. 1) Then
