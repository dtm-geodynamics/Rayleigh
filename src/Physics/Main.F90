--- conflicted
+++ resolved
@@ -44,14 +44,10 @@
     Use Fourier_Transform, Only : Initialize_FFTs
     Use Benchmarking, Only : Initialize_Benchmarking, Benchmark_Input_Reset
     Use Stable_Plugin
-<<<<<<< HEAD
     Use Run_Parameters, Only : Set_Run_Parameters
-	Implicit None
-    
-=======
+
     Implicit None
 
->>>>>>> f80616f9
     Call Main_MPI_Init(global_rank)   !Initialize MPI
 
     Call Check_Run_Mode()   !This needs to be done before ever reading main input (handles multiple runs)
@@ -60,26 +56,16 @@
     Call Main_Input()
     Call Benchmark_Input_Reset() ! Sets run parameters to benchmark parameters if benchmark_mode .ge. 0
 
-<<<<<<< HEAD
-	If (test_mode) Then
-		Call Init_ProblemSize()
-		Call Test_Lib()
-	Else
-                Call Main_Initialization()
-                Call Set_Run_Parameters()
-                Call Main_Loop_Sphere()
-	Endif
-	Call Finalization()
-=======
     If (test_mode) Then
         Call Init_ProblemSize()
         Call Test_Lib()
     Else
         Call Main_Initialization()
+        Call Set_Run_Parameters()
         Call Main_Loop_Sphere()
     Endif
     Call Finalization()
->>>>>>> f80616f9
+
 Contains
     Subroutine Main_Initialization()
         Implicit None
