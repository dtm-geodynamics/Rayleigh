--- conflicted
+++ resolved
@@ -177,15 +177,9 @@
         Call Add_Derivative(weq,wvar,1,wsp%p1b,wsp%p1a,dwdr)
         Call Add_Derivative(weq,wvar,2,wsp%p1b,wsp%p1a,d2wdr2)
 
-<<<<<<< HEAD
-
-
-
-=======
         If (advect_reference_state) Then
             Call Add_Derivative(teq,wvar,0,wsp%p1b,wsp%p1a,wvar)
         Endif
->>>>>>> 6c326f60
         !//////////////////////////////
         !  P Terms
 
