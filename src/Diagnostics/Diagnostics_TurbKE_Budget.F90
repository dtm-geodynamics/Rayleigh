--- conflicted
+++ resolved
@@ -126,12 +126,8 @@
                     qty(PSI) = qty(PSI) + 0.5D0*(ert*ert + erp*erp + etp*etp)    ! + Off-Diagonal
 
                     ! Next add -(1/3) (div.u)^2 & multiply by 2 rho_bar nu
-<<<<<<< HEAD
                     divu = -ref%dlnrho(r) * fbuffer(PSI,vr)               ! Assume anelasticity
                     qty(PSI) = 2D0*mu * (qty(PSI) - one_third*divu**2)    ! Turbulent Viscous Dissipation        
-=======
-                    qty(PSI) = 2D0*mu * (qty(PSI) - one_third*(err+ett+epp)**2)    ! Turbulent Viscous Dissipation
->>>>>>> 9da0b55f
                 ENDDO        ! End of phi loop
             END_DO2        ! End of theta & r loop
             Call Add_Quantity(qty)
@@ -221,32 +217,11 @@
                     htmp2 = 2D0*one_over_r(r) * fbuffer(PSI,dvrdp)
                     Lap_p = Lap_p + one_over_rsin * (htmp1 + htmp2)            ! phi component (Lap u')_phi
 
-<<<<<<< HEAD
          
                     ! Compute  grad (div.u') using anelasticity (thus avoiding the need for second derivatives)
                     htmp1 = -ref%dlnrho(r) * fbuffer(PSI,dvrdr) - ref%d2lnrho(r) * fbuffer(PSI,vr)  ! [Grad (div.u')]_r
                     htmp2 = -ref%dlnrho(r)*one_over_r(r) * fbuffer(PSI,dvrdt) ! [Grad (div.u')]_theta
                     htmp3 = -ref%dlnrho(r)*one_over_rsin * fbuffer(PSI,dvrdp) ! [Grad (div.u')]_phi 
-=======
-
-                    ! Compute  grad (div.u')
-                    htmp1 = d2_fbuffer(PSI,dvrdrdr)                            ! [Grad (div.u')]_r
-                    htmp1 = htmp1 + 2D0*one_over_r(r) * (fbuffer(PSI,dvrdr) - one_over_r(r)*fbuffer(PSI,vr))
-                    htmp1 = htmp1 + one_over_r(r)*(d2_fbuffer(PSI,dvtdrdt) - one_over_r(r)*fbuffer(PSI,dvtdt))
-                    htmp1 = htmp1 + ctn_over_r * (fbuffer(PSI,dvtdr) - one_over_r(r)*fbuffer(PSI,vtheta))
-                    htmp1 = htmp1 + one_over_rsin * (d2_fbuffer(PSI,dvpdrdp) - one_over_r(r)*fbuffer(PSI,dvpdp))
-
-                    htmp2 = d2_fbuffer(PSI,dvrdrdt) + 2D0*one_over_r(r) * fbuffer(PSI,dvrdt)        ! [Grad (div.u')]_theta
-                    htmp2 = htmp2 + one_over_r(r) * d2_fbuffer(PSI,dvtdtdt) + ctn_over_r * fbuffer(PSI,dvtdt)
-                    htmp2 = htmp2 - (one_over_rsin/sintheta(t))*fbuffer(PSI,vtheta)
-                    htmp2 = htmp2 + one_over_rsin * (d2_fbuffer(PSI,dvpdtdp) - cottheta(t) * fbuffer(PSI,dvpdp))
-                    htmp2 = one_over_r(r) * htmp2
-
-                    htmp3 = d2_fbuffer(PSI,dvrdrdp) + 2D0*one_over_r(r) * fbuffer(PSI,dvrdp)        ! [Grad (div.u')]_phi
-                    htmp3 = htmp3 + one_over_r(r) * d2_fbuffer(PSI,dvtdtdp) + ctn_over_r * fbuffer(PSI,dvtdp)
-                    htmp3 = htmp3 + one_over_rsin * d2_fbuffer(PSI,dvpdpdp)
-                    htmp3 = one_over_rsin*htmp3
->>>>>>> 9da0b55f
 
 
                     ! Compute viscous force: div . sigma'
@@ -370,13 +345,9 @@
                     ! Radial component of the viscous stess contracted w/ the velocity: r_hat . sigma' . u'
                     divu = -ref%dlnrho(r) * fbuffer(PSI,vr)                       ! Assume anelasticity
                     htmp1 = 2D0*err*fbuffer(PSI,vr) + ert*fbuffer(PSI,vtheta) + erp*fbuffer(PSI,vphi)
-<<<<<<< HEAD
                     htmp2 = 2D0*one_third * divu * fbuffer(PSI,vr)
                     qty(PSI) = mu * (htmp1 - htmp2)
-=======
-                    htmp2 = 2D0*one_third * (err + ett + epp) * fbuffer(PSI,vr)
-                    qty(PSI) = mu * (htmp2 - htmp1)
->>>>>>> 9da0b55f
+
                 ENDDO
             END_DO2
             Call Add_Quantity(qty)
@@ -405,13 +376,9 @@
                     ! Colatitudinal component of the viscous stess contracted w/ the velocity: theta_hat . sigma' . u'
                     divu = -ref%dlnrho(r) * fbuffer(PSI,vr)                     ! Assume anelasticity
                     htmp1 = 2D0*ett*fbuffer(PSI,vtheta) + ert*fbuffer(PSI,vr) + etp*fbuffer(PSI,vphi)
-<<<<<<< HEAD
                     htmp2 = 2D0*one_third * divu * fbuffer(PSI,vtheta)
                     qty(PSI) = mu * (htmp1 - htmp2)
-=======
-                    htmp2 = 2D0*one_third * (err + ett + epp) * fbuffer(PSI,vtheta)
-                    qty(PSI) = mu * (htmp2 - htmp1)
->>>>>>> 9da0b55f
+
                 ENDDO
             END_DO2
             Call Add_Quantity(qty)
