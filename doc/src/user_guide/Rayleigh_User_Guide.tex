--- conflicted
+++ resolved
@@ -49,11 +49,8 @@
 \definecolor{gray}{rgb}{0.5,0.5,0.5}
 \definecolor{mauve}{rgb}{0.58,0,0.82}
 
-<<<<<<< HEAD
-=======
 \newcommand{\rayleigh}{\textsc{Rayleigh}}
 
->>>>>>> 6bf32dc1
 \begin{document}
 
 \definecolor{dark_grey}{gray}{0.3}
@@ -84,19 +81,11 @@
 
 %COLOR AND CODENAME BLOCK%
 \begin{center}
-<<<<<<< HEAD
-\resizebox{\textwidth}{!}{\colorbox{orange}{\fontfamily{\rmdefault}\selectfont \textcolor{white} {\Large \hspace{0.5in}Rayleigh\hspace{0.1in}
-% FILL: name of the code
-% You may want to add \hspace to both sides of the codename to better center it, such as:
-% \newcommand{\codename}{\hspace{0.1in}CodeName\hspace{0.1in}}
-\hspace{0.2in}\manual{}\hspace{0.1in}} }}
-=======
 \resizebox{\textwidth}{!}{\colorbox{orange}{\fontfamily{\rmdefault}\selectfont \textcolor{white} {\Large 
 % FILL: name of the code
 % You may want to add \hspace to both sides of the codename to better center it, such as:
 % \newcommand{\codename}{\hspace{0.1in}CodeName\hspace{0.1in}}
 \hspace{0.2in}\rayleigh{}\hspace{0.1in}} }}
->>>>>>> 6bf32dc1
 %\\[12pt]
 %{\Large LaTeX Template for CIG Software User Manuals}
 \end{center}
@@ -107,11 +96,7 @@
 % e.g. height=6.5in
 \begin{center}
 \vspace{3em}
-<<<<<<< HEAD
-\includegraphics[height=4.5in]
-=======
 \includegraphics[height=4.0in]
->>>>>>> 6bf32dc1
 % FILL: image file name of your software
 % e.g. cover_image.png
 {rayleigh_manual_image_300dpi.jpeg}
@@ -140,11 +125,7 @@
 % e.g. Author One\\Author Two\\Author Three\\
 % be sure to have a newline (\\) after the final author
 \large
-<<<<<<< HEAD
-\vspace{1.5in}
-=======
 \vspace{0.58in}
->>>>>>> 6bf32dc1
 \noindent with contributions by: \\
     Kyle Augustson, Wolfgang Bangerth, Rene Gassm\"oller, Sebastian Glane, Brad Hindman, Lorraine Hwang, Hiro Matsui, Ryan Orvedahl, Krista Soderlund, Cian Wilson, Maria Weber, Rakesh Yadav
     \\
